import boto3
import json
import os
import uuid
import time
from typing import Dict, Any, Optional
from strands import tool
from urllib.parse import urlparse

# Global configuration that can be set from notebook
_STACK_CONFIG = {}

def set_stack_config(stack_name: str, workflow_id: str = None, role_arn: str = None, s3_bucket: str = None):
    """Set the stack configuration for the tools"""
    global _STACK_CONFIG
    _STACK_CONFIG = {
        'stack_name': stack_name,
        'workflow_id': workflow_id,
        'role_arn': role_arn,
        's3_bucket': s3_bucket
    }

def _get_stack_outputs():
    """Get configuration from CloudFormation stack outputs"""
    try:
        # Use global config if available, otherwise environment variable or default
        stack_name = _STACK_CONFIG.get('stack_name') or os.environ.get('STACK_NAME', 'protein-')
        
        cf_client = boto3.client('cloudformation')
        stack_detail = cf_client.describe_stacks(StackName=stack_name)
        outputs = stack_detail['Stacks'][0].get('Outputs', [])
        
        config = {'s3_bucket': 'asadrad-multimodal-us-east-1'}  # Default bucket
        for output in outputs:
            key = output['OutputKey']
            if key == 'WorkflowId':
                config['workflow_id'] = output['OutputValue']
            elif key == 'WorkflowExecutionRoleArn':
                config['role_arn'] = output['OutputValue']
        
        # Override with global config if set
        if _STACK_CONFIG.get('workflow_id'):
            config['workflow_id'] = _STACK_CONFIG['workflow_id']
        if _STACK_CONFIG.get('role_arn'):
            config['role_arn'] = _STACK_CONFIG['role_arn']
        if _STACK_CONFIG.get('s3_bucket'):
            config['s3_bucket'] = _STACK_CONFIG['s3_bucket']
        
        return config
    except Exception as e:
        print(f"Error getting stack outputs: {e}")
        return {}

@tool
def test_configuration() -> str:
    """Test the configuration retrieval"""
    stack_config = _get_stack_outputs()
    return f"Stack config: {stack_config}"

@tool
def trigger_aho_workflow(
    seed_sequence: str,
    runName: Optional[str] = None,
    outputUri: Optional[str] = None,
    esm_model_files: Optional[str] = None,
    onehotcnn_model_files: Optional[str] = None,
    output_type: Optional[str] = None,
    parallel_chains: Optional[str] = None,
    n_steps: Optional[str] = None,
    max_mutations: Optional[str] = None
) -> str:
    """
    Trigger the AWS HealthOmics workflow for protein design optimization
    
    Args:
        seed_sequence: The input protein sequence to optimize
        runName: Name for the workflow run (optional)
        outputUri: S3 URI where the workflow outputs will be stored (optional)
        esm_model_files: S3 directory storing ESM pLM model files (optional)
        onehotcnn_model_files: S3 directory storing Onehot CNN predictor model files (optional)
        output_type: Output type, can be 'best', 'last', or 'all' variants (optional)
        parallel_chains: Number of MCMC chains to run in parallel (optional)
        n_steps: Number of MCMC steps per chain (optional)
        max_mutations: Maximum number of mutations per variant (optional)
    
    Returns:
        String with workflow run information
    """
    try:
        # Get configuration from CloudFormation stack or environment
        stack_config = _get_stack_outputs()
        DEFAULT_WORKFLOW_ID = stack_config.get('workflow_id')
        DEFAULT_ROLE_ARN = stack_config.get('role_arn')
        DEFAULT_S3_BUCKET = stack_config.get('s3_bucket')
        
        # Get AWS account and region info
        sts_client = boto3.client('sts')
        account_id = sts_client.get_caller_identity()['Account']
        region = boto3.Session().region_name
        
        # Initialize clients
        omics_client = boto3.client('omics')
        
        # Validate inputs
        if not seed_sequence:
            return "Error: seed_sequence is required"
        
        # Validate amino acid sequence
        valid_amino_acids = set('ACDEFGHIKLMNPQRSTVWY')
        if not all(aa in valid_amino_acids for aa in seed_sequence.upper()):
            return "Error: Invalid amino acid sequence. Only standard 20 amino acids are allowed."
        
        if not DEFAULT_WORKFLOW_ID or not DEFAULT_ROLE_ARN or not DEFAULT_S3_BUCKET:
            return "Error: Workflow configuration not properly set. Please check CloudFormation stack outputs."
        
        # Use defaults from environment or provided values
        workflow_id = DEFAULT_WORKFLOW_ID
        role_arn = DEFAULT_ROLE_ARN
        container_image = f"{account_id}.dkr.ecr.{region}.amazonaws.com/protein-design-evoprotgrad:latest"
        
        # Generate unique run name if not provided
        run_name = f"workflow-run-{uuid.uuid4().hex[:8]}"
        
        # Use default S3 output location if not provided
        output_uri = f"s3://{DEFAULT_S3_BUCKET}/outputs/{run_name}/"
        
        # Get all workflow parameters with defaults
<<<<<<< HEAD
        #esm_files = esm_model_files or f"s3://{DEFAULT_S3_BUCKET}/models/esm2_t33_650M_UR50D"
        esm_files = f"s3://{DEFAULT_S3_BUCKET}/models/esm2_t33_650M_UR50D/"
=======
        esm_files = esm_model_files or f"s3://{DEFAULT_S3_BUCKET}/models/esm2_t33_650M_UR50D/"
>>>>>>> 3084e04d
        out_type = output_type or "all"
        
        # Convert numeric parameters
        try:
            p_chains = int(parallel_chains) if parallel_chains else 10
        except (ValueError, TypeError):
            p_chains = 10
            
        try:
            steps = int(n_steps) if n_steps else 100
        except (ValueError, TypeError):
            steps = 100
            
        try:
            mutations = int(max_mutations) if max_mutations else 15
        except (ValueError, TypeError):
            mutations = 15
        
        # Prepare workflow parameters
        workflow_parameters = {
            "container_image": container_image,
            "seed_sequence": seed_sequence.upper(),
            "esm_model_files": esm_files  # Pass S3 path to workflow
        }
        
        # Add optional parameters
        if onehotcnn_model_files:
            workflow_parameters["onehotcnn_model_files"] = onehotcnn_model_files
            
        workflow_parameters["output_type"] = out_type
        workflow_parameters["parallel_chains"] = p_chains
        workflow_parameters["n_steps"] = steps
        workflow_parameters["max_mutations"] = mutations
        
        # Start the workflow run
        response = omics_client.start_run(
            workflowId=workflow_id,
            name=run_name,
            parameters=workflow_parameters,
            outputUri=output_uri,
            roleArn=role_arn
        )
        
        # Format response
        result = f"""Successfully started protein optimization workflow.

Run ID: {response['id']}
Status: {response['status']}
Output URI: {output_uri}

Optimization parameters:
- Seed sequence: {seed_sequence[:20]}... ({len(seed_sequence)} amino acids)
- Parallel chains: {p_chains}
- Steps per chain: {steps}
- Max mutations: {mutations}
- Output type: {out_type}

You can check the status later by asking me to 'monitor workflow run {response['id']}'"""
        
        return result
        
    except Exception as e:
        return f"Error: {str(e)}"


@tool
def monitor_aho_workflow(
    runId: str,
    waitForCompletion: Optional[bool] = None,
    pollIntervalSeconds: Optional[int] = None,
    maxWaitTimeMinutes: Optional[int] = None
) -> str:
    """
    Monitor the status of a running AWS HealthOmics workflow and retrieve results when complete
    
    Args:
        runId: The ID of the HealthOmics workflow run to monitor
        waitForCompletion: Whether to wait for the workflow to complete before returning (optional, defaults to True)
        pollIntervalSeconds: Time between status checks in seconds (optional, defaults to 30)
        maxWaitTimeMinutes: Maximum time to wait for workflow completion in minutes (optional, defaults to 30)
    
    Returns:
        String with workflow status and results if completed
    """
    try:
        # Initialize clients
        omics_client = boto3.client('omics')
        s3_client = boto3.client('s3')
        
        if not runId:
            return "Error: runId parameter is required"
        
        # Get workflow run status
        run_response = omics_client.get_run(id=runId)
        status = run_response.get('status')
        
        # Format response with current status
        response_text = f"Run ID: {runId}\nCurrent Status: {status}\n"
        if run_response.get('name'):
            response_text += f"Run Name: {run_response.get('name')}\n"
        if run_response.get('startTime'):
            response_text += f"Start Time: {run_response.get('startTime').isoformat()}\n"
        
        if status == 'COMPLETED':
            # Include results if completed
            response_text += _get_run_results(run_response, s3_client)
        elif status == 'FAILED':
            response_text += f"Failed with message: {run_response.get('statusMessage')}\n"
        else:
            response_text += "\nThe workflow is still running. You can check again later with the same run ID.\n"
            response_text += f"To check again, ask me to 'monitor workflow run {runId}'."
        
        return response_text
        
    except Exception as e:
        return f"Error monitoring workflow: {str(e)}"


def _get_run_results(run_response: Dict[str, Any], s3_client) -> str:
    """
    Helper function to retrieve workflow results from S3.
    """
    try:
        output_text = f"Completed at: {run_response.get('stopTime').isoformat() if run_response.get('stopTime') else 'Unknown'}\n\n"
        
        # Get output files
        output_uri = run_response.get('outputUri')
        if not output_uri:
            return output_text + "No output URI provided."
            
        # Parse the S3 URI
        parsed_uri = urlparse(output_uri)
        bucket = parsed_uri.netloc
        prefix = parsed_uri.path.lstrip('/')
        
        # List objects in the output location
        try:
            s3_response = s3_client.list_objects_v2(
                Bucket=bucket,
                Prefix=prefix
            )
            
            # Add output files to the response
            output_files = []
            for obj in s3_response.get('Contents', []):
                if obj['Key'].endswith('.json') or obj['Key'].endswith('.txt') or obj['Key'].endswith('.csv'):
                    file_key = obj['Key']
                    file_size = obj['Size']
                    
                    # For small text files, include the content
                    if file_size < 10240 and (file_key.endswith('.json') or file_key.endswith('.txt') or file_key.endswith('.csv')):
                        try:
                            file_obj = s3_client.get_object(Bucket=bucket, Key=file_key)
                            file_content = file_obj['Body'].read().decode('utf-8')
                            
                            output_files.append({
                                'key': file_key,
                                'size': file_size,
                                'content': file_content
                            })
                        except Exception as e:
                            output_files.append({
                                'key': file_key,
                                'size': file_size,
                                'error': str(e)
                            })
                    else:
                        output_files.append({
                            'key': file_key,
                            'size': file_size,
                            'url': f"s3://{bucket}/{file_key}"
                        })
            
            if output_files:
                output_text += "Output files:\n"
                for file in output_files:
                    output_text += f"- {file.get('key')} ({file.get('size')} bytes)\n"
                    if 'content' in file and file.get('key').endswith('de_results.csv'):
                        output_text += f"Results summary:\n{file.get('content')[:1000]}...\n\n"
            else:
                output_text += "No output files found."
        except Exception as e:
            output_text += f"Error listing S3 objects: {str(e)}"
            
        return output_text
        
    except Exception as e:
        return f"Error retrieving results: {str(e)}"<|MERGE_RESOLUTION|>--- conflicted
+++ resolved
@@ -125,12 +125,7 @@
         output_uri = f"s3://{DEFAULT_S3_BUCKET}/outputs/{run_name}/"
         
         # Get all workflow parameters with defaults
-<<<<<<< HEAD
-        #esm_files = esm_model_files or f"s3://{DEFAULT_S3_BUCKET}/models/esm2_t33_650M_UR50D"
-        esm_files = f"s3://{DEFAULT_S3_BUCKET}/models/esm2_t33_650M_UR50D/"
-=======
         esm_files = esm_model_files or f"s3://{DEFAULT_S3_BUCKET}/models/esm2_t33_650M_UR50D/"
->>>>>>> 3084e04d
         out_type = output_type or "all"
         
         # Convert numeric parameters
